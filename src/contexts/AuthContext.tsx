import { apiClient } from "@/api/client";
import { type AuthContextType, type User } from "@/types/auth";
import {
  createContext,
  useContext,
  useEffect,
  useState,
  type ReactNode,
} from "react";
import { useNavigate } from "react-router";

const AuthContext = createContext<AuthContextType | undefined>(undefined);

interface AuthProviderProps {
  children: ReactNode;
}

export const AuthProvider: React.FC<AuthProviderProps> = ({ children }) => {
  const [user, setUser] = useState<User | null>(null);
  const [isLoading, setIsLoading] = useState(true);
  const navigate = useNavigate();

  const isAuthenticated = !!user;

  // Ask backend who the user is (cookie-based session)
  const fetchMe = async () => {
    try {
<<<<<<< HEAD
      const { data } = await apiClient.get<User>("/auth/me");
=======
      const { data } = await apiClient.get<User>("/api/auth/me");
>>>>>>> 1bfdb4ff
      setUser(data);
    } catch {
      setUser(null);
    }
  };

  useEffect(() => {
    let isMounted = true;
    (async () => {
      setIsLoading(true);
      try {
        await fetchMe();
      } finally {
        if (isMounted) setIsLoading(false);
      }
    })();
    return () => {
      isMounted = false;
    };
    // Initial load only - token refresh is handled by useTokenRefresh hook
  }, []);

  const login = async (email: string, password: string): Promise<void> => {
    setIsLoading(true);
    try {
      const form = _form_helper(email, password);

      // Server should set http-only cookies (access/refresh) via Set-Cookie
      await apiClient.post("/api/auth/set-token", form);
      // Only fetch user data if login was successful
      await fetchMe();
<<<<<<< HEAD

=======
>>>>>>> 1bfdb4ff
    } catch (error) {
      setUser(null);
      throw error;
    } finally {
      setIsLoading(false);
    }
  };

  const register = async (
    email: string,
    password: string,
    _passwordConfirmation: string
  ): Promise<void> => {
    setIsLoading(true);
    try {
      await apiClient.post("/api/users/register", { email, password });

      // Manually perform login without calling the login function to avoid loading state conflicts
      const form = _form_helper(email, password);

      await apiClient.post("/api/auth/set-token", form);
      await fetchMe();
    } catch (error) {
      setUser(null);
      throw error;
    } finally {
      setIsLoading(false);
    }
  };

  const logout = async (): Promise<void> => {
    try {
      // Server should clear cookies + revoke refresh token
      await apiClient.post("/api/auth/logout");
    } finally {
      setUser(null);
      navigate("/login", { replace: true });
    }
  };

  const value: AuthContextType = {
    user,
    isLoading,
    isAuthenticated,
    login,
    logout,
    register,
  };

  return <AuthContext.Provider value={value}>{children}</AuthContext.Provider>;
};

export const useAuth = (): AuthContextType => {
  const context = useContext(AuthContext);
  if (context === undefined) {
    throw new Error("useAuth must be used within an AuthProvider");
  }
  return context;
};

function _form_helper(email: string, password: string): FormData {
  const form = new FormData();
  form.append("username", email);
  form.append("password", password);
  return form;
}<|MERGE_RESOLUTION|>--- conflicted
+++ resolved
@@ -25,11 +25,7 @@
   // Ask backend who the user is (cookie-based session)
   const fetchMe = async () => {
     try {
-<<<<<<< HEAD
-      const { data } = await apiClient.get<User>("/auth/me");
-=======
       const { data } = await apiClient.get<User>("/api/auth/me");
->>>>>>> 1bfdb4ff
       setUser(data);
     } catch {
       setUser(null);
@@ -61,10 +57,6 @@
       await apiClient.post("/api/auth/set-token", form);
       // Only fetch user data if login was successful
       await fetchMe();
-<<<<<<< HEAD
-
-=======
->>>>>>> 1bfdb4ff
     } catch (error) {
       setUser(null);
       throw error;

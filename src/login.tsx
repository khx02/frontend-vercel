import { z } from "zod";
import { zodResolver } from "@hookform/resolvers/zod";
import { useForm } from "react-hook-form";
import { Button } from "./components/ui/button";
import {
  Card,
  CardAction,
  CardContent,
  CardDescription,
  CardHeader,
  CardTitle,
} from "./components/ui/card";
import {
  Form,
  FormControl,
  FormField,
  FormItem,
  FormLabel,
} from "./components/ui/form";
import { Input } from "./components/ui/input";
import { Link, useNavigate } from "react-router";
import { useState } from "react";
import { useAuth } from "./contexts/AuthContext";
<<<<<<< HEAD
import { useDispatch } from "react-redux";
import { type AppDispatch } from "./lib/store";
import { fetchTeams } from "./features/teams/teamSlice";
=======
>>>>>>> 1bfdb4ff

const logInFormSchema = z.object({
  email: z.string().email("Please enter a valid email address"),
  password: z.string().min(1, "Password is required"),
});

export function LogIn() {
  const { login, isLoading } = useAuth();
  const dispatch = useDispatch<AppDispatch>();
  const [error, setError] = useState<string | null>(null);
  const navigate = useNavigate();

  const form = useForm<z.infer<typeof logInFormSchema>>({
    resolver: zodResolver(logInFormSchema),
  });

  async function onSubmit(values: z.infer<typeof logInFormSchema>) {
    setError(null);

    try {
      await login(values.email, values.password);
<<<<<<< HEAD
      const teams = await dispatch(fetchTeams()).unwrap();

      // If user has teams, navigate to dashboard, otherwise prompt user to
      // create/join a team.
      teams.length === 0 ? navigate('/teams/join') : navigate('/dashboard');
=======
      // Redirect to dashboard
      navigate("/dashboard");
>>>>>>> 1bfdb4ff
    } catch (err) {
      setError(err instanceof Error ? err.message : "Something went wrong");
    }
  }

  return (
    <div className="min-h-screen bg-background flex justify-center items-center">
      <Card className="w-full max-w-sm">
        <CardHeader>
          <CardTitle>Login</CardTitle>
          <CardDescription>
            Enter your email below to login to your account.
          </CardDescription>
          <CardAction>
            <Button variant="link">
              <Link to="/signup">Sign Up</Link>
            </Button>
          </CardAction>
        </CardHeader>
        <CardContent>
          {error && (
            <div className="text-red-500 text-sm mb-4 p-2 bg-red-50 rounded">
              {error}
            </div>
          )}
          <Form {...form}>
            <form
              onSubmit={form.handleSubmit(onSubmit)}
              className="flex flex-col gap-3"
            >
              <FormField
                control={form.control}
                name="email"
                render={({ field }) => (
                  <FormItem>
                    <FormLabel>Email</FormLabel>
                    <FormControl>
                      <Input
                        placeholder="johndoe@example.com"
                        type="email"
                        {...field}
                      />
                    </FormControl>
                  </FormItem>
                )}
              />

              <FormField
                control={form.control}
                name="password"
                render={({ field }) => (
                  <FormItem>
                    <FormLabel>Password</FormLabel>
                    <FormControl>
                      <Input type="password" {...field} />
                    </FormControl>
                  </FormItem>
                )}
              />
              <Button type="submit" disabled={isLoading}>
                {isLoading ? "Logging in..." : "Log in"}
              </Button>
            </form>
          </Form>
        </CardContent>
      </Card>
    </div>
  );
}<|MERGE_RESOLUTION|>--- conflicted
+++ resolved
@@ -21,12 +21,9 @@
 import { Link, useNavigate } from "react-router";
 import { useState } from "react";
 import { useAuth } from "./contexts/AuthContext";
-<<<<<<< HEAD
 import { useDispatch } from "react-redux";
 import { type AppDispatch } from "./lib/store";
 import { fetchTeams } from "./features/teams/teamSlice";
-=======
->>>>>>> 1bfdb4ff
 
 const logInFormSchema = z.object({
   email: z.string().email("Please enter a valid email address"),
@@ -48,16 +45,11 @@
 
     try {
       await login(values.email, values.password);
-<<<<<<< HEAD
       const teams = await dispatch(fetchTeams()).unwrap();
 
       // If user has teams, navigate to dashboard, otherwise prompt user to
       // create/join a team.
       teams.length === 0 ? navigate('/teams/join') : navigate('/dashboard');
-=======
-      // Redirect to dashboard
-      navigate("/dashboard");
->>>>>>> 1bfdb4ff
     } catch (err) {
       setError(err instanceof Error ? err.message : "Something went wrong");
     }
